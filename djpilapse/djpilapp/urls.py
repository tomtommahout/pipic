from django.conf.urls import patterns, url

from djpilapp import views

urlpatterns = patterns('',
    url(r'^$', views.index, name='index'),
    url('^jstest/$', views.jstest, name='jstest'),
    url('^shoot/(\d+)/(\d+)/$', views.shoot, name='shoot'),
<<<<<<< HEAD
    url('^newProject/$', views.newProject, name='newProject'),
=======
    url('^jsonupdate/$', views.jsonupdate, name='jsonupdate'),
    url('^findinitialparams/$', views.findinitialparams, name='findinitialparams'),
>>>>>>> a4a4b698
)<|MERGE_RESOLUTION|>--- conflicted
+++ resolved
@@ -4,12 +4,8 @@
 
 urlpatterns = patterns('',
     url(r'^$', views.index, name='index'),
-    url('^jstest/$', views.jstest, name='jstest'),
     url('^shoot/(\d+)/(\d+)/$', views.shoot, name='shoot'),
-<<<<<<< HEAD
     url('^newProject/$', views.newProject, name='newProject'),
-=======
-    url('^jsonupdate/$', views.jsonupdate, name='jsonupdate'),
+    url('^overview/$', views.overview, name='overview'),
     url('^findinitialparams/$', views.findinitialparams, name='findinitialparams'),
->>>>>>> a4a4b698
 )