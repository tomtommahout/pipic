--- conflicted
+++ resolved
@@ -22,7 +22,6 @@
 #                     format='%(asctime)s:%(levelname)s:%(message)s')
 
 class timelapse_config(object):
-<<<<<<< HEAD
     """Config Options:
       `w` : Width of images.
       `h` : Height of images.
@@ -62,13 +61,13 @@
         self.maxss = config_map.get('maxss', 999000)
         self.minss = config_map.get('minss', 100)
 
-        # Note: these should depend on camera model...
-        self.max_fr = config_map.get('minfr', 15)
-        self.min_fr = config_map.get('maxfr', 1)
-
-        # Dynamic adjustment settings.
-        self.brightwidth = config_map.get('brightwidth', 20)
-        self.gamma = config_map.get('gamma', 0.2)
+    # Note: these should depend on camera model...
+    self.max_fr = config_map.get('minfr', 15)
+    self.min_fr = config_map.get('maxfr', 1)
+    
+    # Dynamic adjustment settings.
+    self.brightwidth = config_map.get('brightwidth', 2)
+    self.gamma = config_map.get('gamma', 0.2)
 
         self.disable_led = config_map.get('disable_led', False)
 
@@ -99,82 +98,6 @@
             'disable_led': self.disable_led,
         }
 
-=======
-  """Config Options:
-    `w` : Width of images.
-    `h` : Height of images.
-    `interval` : Interval of shots, in seconds.  Recommended minimum is 10s.
-    `maxtime` : Maximum amount of time, in seconds, to run the timelapse for.
-      Set to 0 for no maximum.
-    `maxshots` : Maximum number of pictures to take.  Set to 0 for no maximum.
-    `targetBrightness` : Desired brightness of images, on a scale of 0 to 255.
-    `maxdelta` : Allowed variance from target brightness.  Discards images that 
-      are more than `maxdelta` from `targetBrightness`.  Set to 256 to keep
-      all images.
-    `iso` : ISO used for all images.
-    `maxss` : maximum shutter speed
-    `minss` : minimum shutter speed
-    `maxfr` : maximum frame rate
-    `minfr` : minimum frame rate
-    `metersite` : Chooses a region of the image to use for brightness
-      measurements. One of 'c', 'a', 'l', or 'r', for center, all, left or 
-      right.
-    `brightwidth` : number of previous readings to store for choosing next 
-      shutter speed.
-    `gamma` : determines size of steps to take when adjusting shutterspeed.
-    ``disable_led` : Whether to disable the LED. 
-  """  
-  def __init__(self, config_map={}):
-    self.w = config_map.get('w', 1296)
-    self.h = config_map.get('h', 972)
-    self.iso = config_map.get('iso', 100)
-    self.interval = config_map.get('interval', 15)
-    self.maxtime = config_map.get('maxtime', -1)
-    self.maxshots = config_map.get('maxshots', -1)
-    self.targetBrightness = config_map.get('targetBrightness', 128)
-    self.maxdelta = config_map.get('maxdelta', 100)
-    
-    # Setting the maxss under one second prevents flipping into a slower camera mode.
-    self.maxss = config_map.get('maxss', 999000)
-    self.minss = config_map.get('minss', 100)
-
-    # Note: these should depend on camera model...
-    self.max_fr = config_map.get('minfr', 15)
-    self.min_fr = config_map.get('maxfr', 1)
-    
-    # Dynamic adjustment settings.
-    self.brightwidth = config_map.get('brightwidth', 2)
-    self.gamma = config_map.get('gamma', 0.2)
-
-    self.disable_led = config_map.get('disable_led', False)
-
-  def floatToSS(self, x):
-    base = int(self.minss + (self.maxss - self.minss) * x)
-    return max(min(base, self.maxss), self.minss)
-  
-  def SSToFloat(self, ss):
-    base = (float(ss) - self.minss) / (self.maxss - self.minss)
-    return max(min(base, 1.0), 0.0)
-    
-  def to_dict(self):
-    return {
-      'w': self.w,
-      'h': self.h,
-      'iso': self.iso,
-      'interval': self.interval,
-      'maxtime': self.maxtime,
-      'maxshots': self.maxshots,
-      'targetBrightness': self.targetBrightness,
-      'maxdelta': self.maxdelta,
-      'maxss': self.maxss,
-      'minss': self.minss,
-      'max_fr': self.max_fr,
-      'min_fr': self.min_fr,
-      'brightwidth': self.brightwidth,
-      'gamma': self.gamma,
-      'disable_led': self.disable_led,
-    }
->>>>>>> 9c213712
 
 class timelapse_state(object):
     """Container class for timelapser state, to allow easy testing.
@@ -488,25 +411,6 @@
 
 def main(argv):
     parser = argparse.ArgumentParser(description='Timelapse tool for the Raspberry Pi.')
-<<<<<<< HEAD
-    parser.add_argument('-W', '--width', default=3280, type=int, help='Set image width.')
-    parser.add_argument('-H', '--height', default=2464, type=int, help='Set image height.')
-    parser.add_argument('-i', '--interval', default=900, type=int,
-                        help='Set photo interval in seconds.  \nRecommended miniumum is 6.')
-    parser.add_argument('-t', '--maxtime', default=-1, type=int,
-                        help='Maximum duration of timelapse in minutes.\nDefault is -1, for no maximum duration.')
-    parser.add_argument('-n', '--maxshots', default=-1, type=int,
-                        help='Maximum number of photos to take.\nDefault is -1, for no maximum.')
-    parser.add_argument('-b', '--brightness', default=128, type=int,
-                        help='Target average brightness of image, on a scale of 1 to 255.\nDefault is 128.')
-    parser.add_argument('-d', '--delta', default=128, type=int,
-                        help='Maximum allowed distance of photo brightness from target brightness; discards photos too far from the target.  This is useful for autmatically discarding late-night shots.\nDefault is 128; Set to 256 to keep all images.')
-    parser.add_argument('-m', '--metering', default='a', type=str, choices=['a', 'c', 'l', 'r'],
-                        help='Where to average brightness for brightness calculations.\n"a" measures the whole image, "c" uses a window at the center, "l" meters a strip at the left, "r" uses a strip at the right.')
-    parser.add_argument('-L', '--listen', action='store_true',
-                        help='Sets the timelapser to listen mode; listens for a master timelapser to tell it when to shoot.')
-    parser.add_argument('-I', '--iso', default=100, type=int, help='Set ISO.')
-=======
     parser.add_argument( '-W', '--width', default=3280, type=int, help='Set image width.' )
     parser.add_argument( '-H', '--height', default=2464, type=int, help='Set image height.' )
     parser.add_argument( '-i', '--interval', default=900, type=int, help='Set photo interval in seconds.  \nRecommended miniumum is 6.' )
@@ -517,7 +421,6 @@
     parser.add_argument( '-m', '--metering', default='c', type=str, choices=['a','c','l','r'], help='Where to average brightness for brightness calculations.\n"a" measures the whole image, "c" uses a window at the center, "l" meters a strip at the left, "r" uses a strip at the right.' )
     parser.add_argument( '-L', '--listen', action='store_true', help='Sets the timelapser to listen mode; listens for a master timelapser to tell it when to shoot.' )
     parser.add_argument( '-I', '--iso', default=100, type=int, help='Set ISO.' )
->>>>>>> 9c213712
 
     try:
         os.listdir('/home/pi/pictures')
@@ -526,18 +429,6 @@
 
     args = parser.parse_args()
     cfg = {
-<<<<<<< HEAD
-        'w': args.width,
-        'h': args.height,
-        'interval': args.interval,
-        'maxshots': args.maxshots,
-        'maxtime': args.maxtime,
-        'targetBrightness': args.brightness,
-        'maxdelta': args.delta,
-        'iso': args.iso,
-        'metering': args.metering,
-        # Add more configuration options here, if desired.
-=======
       'w': args.width,
       'h': args.height,
       'interval': args.interval,
@@ -546,9 +437,7 @@
       'targetBrightness': args.brightness,
       'maxdelta': args.delta,
       'iso': args.iso,
-      'metering': args.metering,
-      # Add more configuration options here, if desired.
->>>>>>> 9c213712
+      'metering': args.metering,# Add more configuration options here, if desired.
     }
 
     try:
